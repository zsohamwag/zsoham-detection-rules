--- conflicted
+++ resolved
@@ -24,19 +24,6 @@
 
 Detection Rules contains more than just static rule files. This repository also contains code for unit testing in Python and integrating with the Detection Engine in Kibana.
 
-<<<<<<< HEAD
-| folder                                          | description                                                                                |
-|------------------------------------------------ |--------------------------------------------------------------------------------------------|
-| [`detection_rules/`](detection_rules)           | Python module for rule parsing, validating and packaging                                   |
-| [`docs`](docs)                                  | Additional, more verbose documentation for the repository |
-| [`etc/`](detection_rules/etc)                   | Miscellaneous files, such as ECS and Beats schemas                                         |
-| [`kibana/`](lib/kibana)                             | Python library for handling the API calls to Kibana and the Detection Engine               |
-| [`kql/`](lib/kql)                                   | Python library for parsing and validating Kibana Query Language                            |
-| [`rta/`](rta)                                   | Red Team Automation code used to emulate attacker techniques, used for rule testing        |
-| [`rules/`](rules)                               | Root directory where rules are stored                                                      |
-| [`rules_building_block/`](rules_building_block) | Root directory where building block rules are stored                                       |
-| [`tests/`](tests)                               | Python code for unit testing rules                                                         |
-=======
 | folder                                          |  description                                                                        |
 |------------------------------------------------ |------------------------------------------------------------------------------------ |
 | [`detection_rules/`](detection_rules)           | Python module for rule parsing, validating and packaging                            |
@@ -48,7 +35,6 @@
 | [`rules/`](rules)                               | Root directory where rules are stored                                               |
 | [`rules_building_block/`](rules_building_block) | Root directory where building block rules are stored                                |
 | [`tests/`](tests)                               | Python code for unit testing rules                                                  |
->>>>>>> 00b8a77f
 
 
 ## Getting started
