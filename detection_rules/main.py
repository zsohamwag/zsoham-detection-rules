# Copyright Elasticsearch B.V. and/or licensed to Elasticsearch B.V. under one
# or more contributor license agreements. Licensed under the Elastic License
# 2.0; you may not use this file except in compliance with the Elastic License
# 2.0.

"""CLI commands for detection_rules."""
import dataclasses
import glob
import json
import os
import time
from datetime import datetime

import pytoml
from marshmallow_dataclass import class_schema
from pathlib import Path
from semver import Version
from typing import Dict, Iterable, List, Optional
from uuid import uuid4

import click

from .attack import build_threat_map_entry
from .cli_utils import rule_prompt, multi_collection
from .config import load_current_package_version, parse_rules_config
from .generic_loader import GenericCollection
from .exception import (TOMLException, TOMLExceptionContents,
                        parse_exceptions_results_from_api)
from .mappings import build_coverage_map, get_triggered_rules, print_converage_summary
from .misc import (
    add_client, client_error, nested_set, parse_user_config
)
from .rule import TOMLRule, TOMLRuleContents, QueryRuleData
from .rule_formatter import toml_write
from .rule_loader import RuleCollection
from .schemas import all_versions, definitions, get_incompatible_fields, get_schema_file
from .utils import Ndjson, get_path, get_etc_path, clear_caches, load_dump, load_rule_contents, rulename_to_filename

RULES_CONFIG = parse_rules_config()
RULES_DIRS = RULES_CONFIG.rule_dirs


@click.group('detection-rules', context_settings={'help_option_names': ['-h', '--help']})
@click.option('--debug/--no-debug', '-D/-N', is_flag=True, default=None,
              help='Print full exception stacktrace on errors')
@click.pass_context
def root(ctx, debug):
    """Commands for detection-rules repository."""
    debug = debug if debug is not None else parse_user_config().get('debug')
    ctx.obj = {'debug': debug, 'rules_config': RULES_CONFIG}
    if debug:
        click.secho('DEBUG MODE ENABLED', fg='yellow')


@root.command('create-rule')
@click.argument('path', type=Path)
@click.option('--config', '-c', type=click.Path(exists=True, dir_okay=False, path_type=Path),
              help='Rule or config file')
@click.option('--required-only', is_flag=True, help='Only prompt for required fields')
@click.option('--rule-type', '-t', type=click.Choice(sorted(TOMLRuleContents.all_rule_types())),
              help='Type of rule to create')
def create_rule(path, config, required_only, rule_type):
    """Create a detection rule."""
    contents = load_rule_contents(config, single_only=True)[0] if config else {}
    return rule_prompt(path, rule_type=rule_type, required_only=required_only, save=True, **contents)


@root.command('generate-rules-index')
@click.option('--query', '-q', help='Optional KQL query to limit to specific rules')
@click.option('--overwrite', is_flag=True, help='Overwrite files in an existing folder')
@click.pass_context
def generate_rules_index(ctx: click.Context, query, overwrite, save_files=True):
    """Generate enriched indexes of rules, based on a KQL search, for indexing/importing into elasticsearch/kibana."""
    from .packaging import Package

    if query:
        rule_paths = [r['file'] for r in ctx.invoke(search_rules, query=query, verbose=False)]
        rules = RuleCollection()
        rules.load_files(Path(p) for p in rule_paths)
    else:
        rules = RuleCollection.default()

    rule_count = len(rules)
    package = Package(rules, name=load_current_package_version(), verbose=False)
    package_hash = package.get_package_hash()
    bulk_upload_docs, importable_rules_docs = package.create_bulk_index_body()

    if save_files:
        path = get_path('enriched-rule-indexes', package_hash)
        path.mkdir(parents=True, exist_ok=overwrite)
        bulk_upload_docs.dump(path.joinpath('enriched-rules-index-uploadable.ndjson'), sort_keys=True)
        importable_rules_docs.dump(path.joinpath('enriched-rules-index-importable.ndjson'), sort_keys=True)

        click.echo(f'files saved to: {path}')

    click.echo(f'{rule_count} rules included')

    return bulk_upload_docs, importable_rules_docs


@root.command("import-rules-to-repo")
@click.argument("input-file", type=click.Path(dir_okay=False, exists=True), nargs=-1, required=False)
@click.option("--exceptions-import", "-e", is_flag=True, help="Include exceptions in export")
@click.option("--required-only", is_flag=True, help="Only prompt for required fields")
@click.option("--directory", "-d", type=click.Path(file_okay=False, exists=True), help="Load files from a directory")
@click.option(
    "--save-directory", "-s", type=click.Path(file_okay=False, exists=True), help="Save imported rules to a directory"
)
@click.option(
    "--exceptions-directory",
    "-se",
    type=click.Path(file_okay=False, exists=True),
    help="Save imported exceptions to a directory",
)
def import_rules_into_repo(
    input_file: click.Path,
    required_only: bool,
    exceptions_import: bool,
    directory: click.Path,
    save_directory: click.Path,
    exceptions_directory: click.Path,
):
    """Import rules from json, toml, yaml, or Kibana exported rule file(s)."""
    rule_files = glob.glob(os.path.join(directory, "**", "*.*"), recursive=True) if directory else []
    rule_files = sorted(set(rule_files + list(input_file)))

    file_contents = []
    for rule_file in rule_files:
        file_contents.extend(load_rule_contents(Path(rule_file)))

    if not file_contents:
        click.echo("Must specify at least one file!")

    exceptions_containers = {}
    exceptions_items = {}
    if exceptions_import:

        exceptions_containers, exceptions_items, _, unparsed_results = parse_exceptions_results_from_api(
            file_contents, skip_errors=True
        )

        file_contents = unparsed_results

    exception_list_rule_table = {}
    for contents in file_contents:
        base_path = contents.get("name") or contents.get("rule", {}).get("name")
        base_path = rulename_to_filename(base_path) if base_path else base_path
<<<<<<< HEAD
        rule_path = os.path.join(save_directory if save_directory is not None else RULES_DIRS[0], base_path)
        additional = ["index"] if not contents.get("data_view_id") else ["data_view_id"]
        rule_prompt(
            rule_path, required_only=required_only, save=True, verbose=True, additional_required=additional, **contents
        )
        if contents["exceptions_list"]:
            # For each item in rule.contents.data.exceptions_list to the exception_list_rule_table under the list_id
            for exception in contents["exceptions_list"]:
                exception_id = exception["list_id"]
                if exception_id not in exception_list_rule_table:
                    exception_list_rule_table[exception_id] = []
                exception_list_rule_table[exception_id].append({"id": contents["id"], "name": contents["name"]})

    # Build TOMLException Objects
    for container in exceptions_containers.values():
        try:
            list_id = container.get("list_id")
            contents = TOMLExceptionContents.from_exceptions_dict(
                {"container": container, "items": exceptions_items[list_id]},
                exception_list_rule_table.get(list_id),
            )
            filename = f"{list_id}_exceptions.toml"
            exceptions_path = (
                Path(exceptions_directory) / filename if exceptions_directory else RULES_CONFIG.exception_dir / filename
            )
            click.echo(f"[+] Building exception(s) for {exceptions_path}")
            TOMLException(
                contents=contents,
                path=exceptions_path,
            ).save_toml()
        except Exception:
            raise
=======
        rule_path = os.path.join(RULES_DIR, base_path) if base_path else None

        # handle both rule json formats loaded from kibana and toml
        data_view_id = contents.get("data_view_id") or contents.get("rule", {}).get("data_view_id")
        additional = ["index"] if not data_view_id else ["data_view_id"]
        rule_prompt(rule_path, required_only=required_only, save=True, verbose=True,
                    additional_required=additional, **contents)
>>>>>>> 2110ad53


@root.command('build-limited-rules')
@click.option('--stack-version', type=click.Choice(all_versions()), required=True,
              help='Version to downgrade to be compatible with the older instance of Kibana')
@click.option('--output-file', '-o', type=click.Path(dir_okay=False, exists=False), required=True)
def build_limited_rules(stack_version: str, output_file: str):
    """
    Import rules from json, toml, or Kibana exported rule file(s),
    filter out unsupported ones, and write to output NDJSON file.
    """

    # Schema generation and incompatible fields detection
    query_rule_data = class_schema(QueryRuleData)()
    fields = getattr(query_rule_data, 'fields', {})
    incompatible_fields = get_incompatible_fields(list(fields.values()),
                                                  Version.parse(stack_version, optional_minor_and_patch=True))

    # Load all rules
    rules = RuleCollection.default()

    # Define output path
    output_path = Path(output_file)

    # Define ndjson instance for output
    ndjson_output = Ndjson()

    # Get API schema for rule type
    api_schema = get_schema_file(stack_version, "base")["properties"]["type"]["enum"]

    # Function to process each rule
    def process_rule(rule, incompatible_fields: List[str]):
        if rule.contents.type not in api_schema:
            click.secho(f'{rule.contents.name} - Skipping unsupported rule type: {rule.contents.get("type")}',
                        fg='yellow')
            return None

        # Remove unsupported fields from rule
        rule_contents = rule.contents.to_api_format()
        for field in incompatible_fields:
            rule_contents.pop(field, None)

        return rule_contents

    # Process each rule and add to ndjson_output
    for rule in rules.rules:
        processed_rule = process_rule(rule, incompatible_fields)
        if processed_rule is not None:
            ndjson_output.append(processed_rule)

    # Write ndjson_output to file
    ndjson_output.dump(output_path)

    click.echo(f'Success: Rules written to {output_file}')


@root.command('toml-lint')
@click.option('--rule-file', '-f', multiple=True, type=click.Path(exists=True),
              help='Specify one or more rule files.')
def toml_lint(rule_file):
    """Cleanup files with some simple toml formatting."""
    if rule_file:
        rules = RuleCollection()
        rules.load_files(Path(p) for p in rule_file)
    else:
        rules = RuleCollection.default()

    # re-save the rules to force TOML reformatting
    for rule in rules:
        rule.save_toml()

    click.echo('TOML file linting complete')


@root.command('mass-update')
@click.argument('query')
@click.option('--metadata', '-m', is_flag=True, help='Make an update to the rule metadata rather than contents.')
@click.option('--language', type=click.Choice(["eql", "kql"]), default="kql")
@click.option('--field', type=(str, str), multiple=True,
              help='Use rule-search to retrieve a subset of rules and modify values '
                   '(ex: --field management.ecs_version 1.1.1).\n'
                   'Note this is limited to string fields only. Nested fields should use dot notation.')
@click.pass_context
def mass_update(ctx, query, metadata, language, field):
    """Update multiple rules based on eql results."""
    rules = RuleCollection().default()
    results = ctx.invoke(search_rules, query=query, language=language, verbose=False)
    matching_ids = set(r["rule_id"] for r in results)
    rules = rules.filter(lambda r: r.id in matching_ids)

    for rule in rules:
        for key, value in field:
            nested_set(rule.metadata if metadata else rule.contents, key, value)

        rule.validate(as_rule=True)
        rule.save(as_rule=True)

    return ctx.invoke(search_rules, query=query, language=language,
                      columns=['rule_id', 'name'] + [k[0].split('.')[-1] for k in field])


@root.command('view-rule')
@click.argument('rule-file', type=Path)
@click.option('--api-format/--rule-format', default=True, help='Print the rule in final api or rule format')
@click.pass_context
def view_rule(ctx, rule_file, api_format):
    """View an internal rule or specified rule file."""
    rule = RuleCollection().load_file(rule_file)

    if api_format:
        click.echo(json.dumps(rule.contents.to_api_format(), indent=2, sort_keys=True))
    else:
        click.echo(toml_write(rule.contents.to_dict()))

    return rule


def _export_rules(
    rules: RuleCollection,
    outfile: Path,
    downgrade_version: Optional[definitions.SemVer] = None,
    verbose=True,
    skip_unsupported=False,
    include_metadata: bool = False,
    include_exceptions: bool = False,
):
    """Export rules and exceptions into a consolidated ndjson file."""
    from .rule import downgrade_contents_from_rule

    outfile = outfile.with_suffix('.ndjson')
    unsupported = []

    if downgrade_version:
        if skip_unsupported:
            output_lines = []

            for rule in rules:
                try:
                    output_lines.append(json.dumps(downgrade_contents_from_rule(rule, downgrade_version,
                                                                                include_metadata=include_metadata),
                                                   sort_keys=True))
                except ValueError as e:
                    unsupported.append(f'{e}: {rule.id} - {rule.name}')
                    continue

        else:
            output_lines = [json.dumps(downgrade_contents_from_rule(r, downgrade_version,
                                                                    include_metadata=include_metadata), sort_keys=True)
                            for r in rules]
    else:
        output_lines = [json.dumps(r.contents.to_api_format(include_metadata=include_metadata),
                                   sort_keys=True) for r in rules]

    # Add exceptions to api format here and add to output_lines
    if include_exceptions:
        cl = GenericCollection.default()
        # Get exceptions in API format
        exceptions = [d.contents.to_api_format() for d in cl.items]
        # Flatten list of lists
        exceptions = [e for sublist in exceptions for e in sublist]
        # Append to Rules List
        output_lines.extend(json.dumps(e, sort_keys=True) for e in exceptions)

    outfile.write_text('\n'.join(output_lines) + '\n')

    if verbose:
        click.echo(f'Exported {len(rules) - len(unsupported)} rules into {outfile}')

        if skip_unsupported and unsupported:
            unsupported_str = '\n- '.join(unsupported)
            click.echo(f'Skipped {len(unsupported)} unsupported rules: \n- {unsupported_str}')


@root.command("export-rules-from-repo")
@multi_collection
@click.option(
    "--outfile",
    "-o",
    default=Path(get_path("exports", f'{time.strftime("%Y%m%dT%H%M%SL")}.ndjson')),
    type=Path,
    help="Name of file for exported rules",
)
@click.option("--replace-id", "-r", is_flag=True, help="Replace rule IDs with new IDs before export")
@click.option(
    "--stack-version",
    type=click.Choice(all_versions()),
    help="Downgrade a rule version to be compatible with older instances of Kibana",
)
@click.option(
    "--skip-unsupported",
    "-s",
    is_flag=True,
    help="If `--stack-version` is passed, skip rule types which are unsupported " "(an error will be raised otherwise)",
)
@click.option("--include-metadata", type=bool, is_flag=True, default=False, help="Add metadata to the exported rules")
@click.option(
    "--include-exceptions", "-e", type=bool, is_flag=True, default=False, help="Include Exceptions Lists in export"
)
def export_rules_from_repo(
    rules, outfile: Path, replace_id, stack_version, skip_unsupported, include_metadata: bool, include_exceptions: bool
) -> RuleCollection:
    """Export rule(s) and exception(s) into an importable ndjson file."""
    assert len(rules) > 0, "No rules found"

    if replace_id:
        # if we need to replace the id, take each rule object and create a copy
        # of it, with only the rule_id field changed
        old_rules = rules
        rules = RuleCollection()

        for rule in old_rules:
            new_data = dataclasses.replace(rule.contents.data, rule_id=str(uuid4()))
            new_contents = dataclasses.replace(rule.contents, data=new_data)
            rules.add_rule(TOMLRule(contents=new_contents))

    outfile.parent.mkdir(exist_ok=True)
    _export_rules(
        rules=rules,
        outfile=outfile,
        downgrade_version=stack_version,
        skip_unsupported=skip_unsupported,
        include_metadata=include_metadata,
        include_exceptions=include_exceptions,
    )

    return rules


@root.command('validate-rule')
@click.argument('path')
@click.pass_context
def validate_rule(ctx, path):
    """Check if a rule staged in rules dir validates against a schema."""
    rule = RuleCollection().load_file(Path(path))
    click.echo('Rule validation successful')
    return rule


@root.command('validate-all')
def validate_all():
    """Check if all rules validates against a schema."""
    RuleCollection.default()
    click.echo('Rule validation successful')


@root.command('rule-search')
@click.argument('query', required=False)
@click.option('--columns', '-c', multiple=True, help='Specify columns to add the table')
@click.option('--language', type=click.Choice(["eql", "kql"]), default="kql")
@click.option('--count', is_flag=True, help='Return a count rather than table')
def search_rules(query, columns, language, count, verbose=True, rules: Dict[str, TOMLRule] = None, pager=False):
    """Use KQL or EQL to find matching rules."""
    from kql import get_evaluator
    from eql.table import Table
    from eql.build import get_engine
    from eql import parse_query
    from eql.pipes import CountPipe
    from .rule import get_unique_query_fields

    flattened_rules = []
    rules = rules or {str(rule.path): rule for rule in RuleCollection.default()}

    for file_name, rule in rules.items():
        flat: dict = {"file": os.path.relpath(file_name)}
        flat.update(rule.contents.to_dict())
        flat.update(flat["metadata"])
        flat.update(flat["rule"])

        tactic_names = []
        technique_ids = []
        subtechnique_ids = []

        for entry in flat['rule'].get('threat', []):
            if entry["framework"] != "MITRE ATT&CK":
                continue

            techniques = entry.get('technique', [])
            tactic_names.append(entry['tactic']['name'])
            technique_ids.extend([t['id'] for t in techniques])
            subtechnique_ids.extend([st['id'] for t in techniques for st in t.get('subtechnique', [])])

        flat.update(techniques=technique_ids, tactics=tactic_names, subtechniques=subtechnique_ids,
                    unique_fields=get_unique_query_fields(rule))
        flattened_rules.append(flat)

    flattened_rules.sort(key=lambda dct: dct["name"])

    filtered = []
    if language == "kql":
        evaluator = get_evaluator(query) if query else lambda x: True
        filtered = list(filter(evaluator, flattened_rules))
    elif language == "eql":
        parsed = parse_query(query, implied_any=True, implied_base=True)
        evaluator = get_engine(parsed)
        filtered = [result.events[0].data for result in evaluator(flattened_rules)]

        if not columns and any(isinstance(pipe, CountPipe) for pipe in parsed.pipes):
            columns = ["key", "count", "percent"]

    if count:
        click.echo(f'{len(filtered)} rules')
        return filtered

    if columns:
        columns = ",".join(columns).split(",")
    else:
        columns = ["rule_id", "file", "name"]

    table = Table.from_list(columns, filtered)

    if verbose:
        click.echo_via_pager(table) if pager else click.echo(table)

    return filtered


@root.command('build-threat-map-entry')
@click.argument('tactic')
@click.argument('technique-ids', nargs=-1)
def build_threat_map(tactic: str, technique_ids: Iterable[str]):
    """Build a threat map entry."""
    entry = build_threat_map_entry(tactic, *technique_ids)
    rendered = pytoml.dumps({'rule': {'threat': [entry]}})
    # strip out [rule]
    cleaned = '\n'.join(rendered.splitlines()[2:])
    print(cleaned)
    return entry


@root.command("test")
@click.pass_context
def test_rules(ctx):
    """Run unit tests over all of the rules."""
    import pytest

    rules_config = ctx.obj['rules_config']
    test_config = rules_config.test_config
    tests, skipped = test_config.get_test_names(formatted=True)

    if skipped:
        click.echo(f'Tests skipped per config ({len(skipped)}):')
        click.echo('\n'.join(skipped))

    clear_caches()
    if tests:
        ctx.exit(pytest.main(['-v'] + tests))
    else:
        click.echo('No tests found to execute!')


@root.group('typosquat')
def typosquat_group():
    """Commands for generating typosquat detections."""


@typosquat_group.command('create-dnstwist-index')
@click.argument('input-file', type=click.Path(exists=True, dir_okay=False), required=True)
@click.pass_context
@add_client('elasticsearch', add_func_arg=False)
def create_dnstwist_index(ctx: click.Context, input_file: click.Path):
    """Create a dnstwist index in Elasticsearch to work with a threat match rule."""
    from elasticsearch import Elasticsearch

    es_client: Elasticsearch = ctx.obj['es']

    click.echo(f'Attempting to load dnstwist data from {input_file}')
    dnstwist_data: dict = load_dump(str(input_file))
    click.echo(f'{len(dnstwist_data)} records loaded')

    original_domain = next(r['domain-name'] for r in dnstwist_data if r.get('fuzzer', '') == 'original*')
    click.echo(f'Original domain name identified: {original_domain}')

    domain = original_domain.split('.')[0]
    domain_index = f'dnstwist-{domain}'
    # If index already exists, prompt user to confirm if they want to overwrite
    if es_client.indices.exists(index=domain_index):
        if click.confirm(
                f"dnstwist index: {domain_index} already exists for {original_domain}. Do you want to overwrite?",
                abort=True):
            es_client.indices.delete(index=domain_index)

    fields = [
        "dns-a",
        "dns-aaaa",
        "dns-mx",
        "dns-ns",
        "banner-http",
        "fuzzer",
        "original-domain",
        "dns.question.registered_domain"
    ]
    timestamp_field = "@timestamp"
    mappings = {"mappings": {"properties": {f: {"type": "keyword"} for f in fields}}}
    mappings["mappings"]["properties"][timestamp_field] = {"type": "date"}

    es_client.indices.create(index=domain_index, body=mappings)

    # handle dns.question.registered_domain separately
    fields.pop()
    es_updates = []
    now = datetime.utcnow()

    for item in dnstwist_data:
        if item['fuzzer'] == 'original*':
            continue

        record = item.copy()
        record.setdefault('dns', {}).setdefault('question', {}).setdefault('registered_domain', item.get('domain-name'))

        for field in fields:
            record.setdefault(field, None)

        record['@timestamp'] = now

        es_updates.extend([{'create': {'_index': domain_index}}, record])

    click.echo(f'Indexing data for domain {original_domain}')

    results = es_client.bulk(body=es_updates)
    if results['errors']:
        error = {r['create']['result'] for r in results['items'] if r['create']['status'] != 201}
        client_error(f'Errors occurred during indexing:\n{error}')

    click.echo(f'{len(results["items"])} watchlist domains added to index')
    click.echo('Run `prep-rule` and import to Kibana to create alerts on this index')


@typosquat_group.command('prep-rule')
@click.argument('author')
def prep_rule(author: str):
    """Prep the detection threat match rule for dnstwist data with a rule_id and author."""
    rule_template_file = get_etc_path('rule_template_typosquatting_domain.json')
    template_rule = json.loads(rule_template_file.read_text())
    template_rule.update(author=[author], rule_id=str(uuid4()))
    updated_rule = get_path('rule_typosquatting_domain.ndjson')
    updated_rule.write_text(json.dumps(template_rule, sort_keys=True))
    click.echo(f'Rule saved to: {updated_rule}. Import this to Kibana to create alerts on all dnstwist-* indexes')
    click.echo('Note: you only need to import and enable this rule one time for all dnstwist-* indexes')


@root.group('rta')
def rta_group():
    """Commands related to Red Team Automation (RTA) scripts."""


# create command to show rule-rta coverage
@rta_group.command('coverage')
@click.option("-o", "--os-filter", default="all",
              help="Filter rule coverage summary by OS. (E.g. windows) Default: all")
def rta_coverage(os_filter: str):
    """Show coverage of RTA / rules by os type."""

    # get all rules
    all_rules = RuleCollection.default()

    # get rules triggered by RTA
    triggered_rules = get_triggered_rules()

    # build coverage map
    coverage_map = build_coverage_map(triggered_rules, all_rules)

    # # print summary
    all_rule_count = len(all_rules.rules)
    print_converage_summary(coverage_map, all_rule_count, os_filter)<|MERGE_RESOLUTION|>--- conflicted
+++ resolved
@@ -145,12 +145,13 @@
     for contents in file_contents:
         base_path = contents.get("name") or contents.get("rule", {}).get("name")
         base_path = rulename_to_filename(base_path) if base_path else base_path
-<<<<<<< HEAD
         rule_path = os.path.join(save_directory if save_directory is not None else RULES_DIRS[0], base_path)
-        additional = ["index"] if not contents.get("data_view_id") else ["data_view_id"]
-        rule_prompt(
-            rule_path, required_only=required_only, save=True, verbose=True, additional_required=additional, **contents
-        )
+        
+        # handle both rule json formats loaded from kibana and toml
+        data_view_id = contents.get("data_view_id") or contents.get("rule", {}).get("data_view_id")
+        additional = ["index"] if not data_view_id else ["data_view_id"]
+        rule_prompt(rule_path, required_only=required_only, save=True, verbose=True,
+                    additional_required=additional, **contents)
         if contents["exceptions_list"]:
             # For each item in rule.contents.data.exceptions_list to the exception_list_rule_table under the list_id
             for exception in contents["exceptions_list"]:
@@ -178,15 +179,6 @@
             ).save_toml()
         except Exception:
             raise
-=======
-        rule_path = os.path.join(RULES_DIR, base_path) if base_path else None
-
-        # handle both rule json formats loaded from kibana and toml
-        data_view_id = contents.get("data_view_id") or contents.get("rule", {}).get("data_view_id")
-        additional = ["index"] if not data_view_id else ["data_view_id"]
-        rule_prompt(rule_path, required_only=required_only, save=True, verbose=True,
-                    additional_required=additional, **contents)
->>>>>>> 2110ad53
 
 
 @root.command('build-limited-rules')
