--- conflicted
+++ resolved
@@ -1361,13 +1361,9 @@
                      "Test only applicable to 8.8+ stacks for rule alert suppression feature.")
     def test_group_field_in_schemas(self):
         """Test to ensure the fields are defined is in ECS/Beats/Integrations schema."""
-        for rule in self.all_rules:
-<<<<<<< HEAD
+        for rule in self.production_rules:
             rule_type = rule.contents.data.get('type')
             if rule_type in ('query', 'threshold') and rule.contents.data.get('alert_suppression'):
-=======
-            if rule.contents.data.get('alert_suppression'):
->>>>>>> c3160b92
                 if isinstance(rule.contents.data.alert_suppression, AlertSuppressionMapping):
                     group_by_fields = rule.contents.data.alert_suppression.group_by
                 elif isinstance(rule.contents.data.alert_suppression, ThresholdAlertSuppression):
